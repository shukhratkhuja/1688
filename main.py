import os
import sys
import time
import json, requests
import sqlite3
from contextlib import contextmanager

from utils.prepare_db import main as prepare_tables
from utils.db_utils import insert_many, fetch_many, update_row
from utils.log_config import get_logger
from integrations.google_drive import (get_or_create_folder, 
                                       get_or_create_subfolder, 
                                       get_or_create_sub_subfolder, 
                                       upload_to_drive_and_get_link)
from integrations.notion import get_urls, notion_update_json_content
from scraper import main as main_scraper
from utils.media_downloader import download_images
from ocr.paddle_ocr import main as text_extraction
from llm.translator import translate_product_data, translate_product_img_texts
from utils.utils import json_dumps, json_loads

sys.path.append(os.path.abspath(os.path.join(os.path.dirname(__file__), '..')))

from utils.constants import (DB_NAME, 
                            TABLE_PRODUCT_IMAGES, 
                            TABLE_PRODUCT_DATA,
                            LOCAL_OUTPUT_FOLDER,
                            GD_OUTPUT_FOLDER, 
                            GD_IMAGES_FOLDER)

logger = get_logger("main", "app.log")

@contextmanager
def handle_process(name, retries=3, retry_delay=5):
    """
    Context manager for handling process execution with proper error handling, 
    logging, and optional retries.
    
    Args:
        name (str): Name of the process for logging
        retries (int): Number of retries for transient errors
        retry_delay (int): Base delay between retries in seconds
        
    Yields:
        None
    """
    retry_count = 0
    last_error = None
    
    while retry_count <= retries:
        try:
            if retry_count > 0:
                logger.info(f"Retry attempt {retry_count}/{retries} for {name} process...")
                # Exponential backoff
                time.sleep(retry_delay * (2 ** (retry_count - 1)))
            else:
                logger.info(f"Starting {name} process...")
                
            yield
            logger.info(f"✅ {name} process completed successfully!")
            return
        except (requests.exceptions.Timeout, 
                requests.exceptions.ConnectionError, 
                sqlite3.OperationalError) as e:
            # These errors may be transient, so we'll retry
            retry_count += 1
            last_error = e
            logger.warning(f"Transient error in {name} process (attempt {retry_count}/{retries}): {str(e)}")
            
            if retry_count > retries:
                logger.error(f"❌ {name} process failed after {retries} retries")
                logger.log_exception(last_error, context=name)
                raise
        except Exception as error:
            # Non-transient error, don't retry
            logger.error(f"❌ {name} process failed with non-transient error")
            logger.log_exception(error, context=name)
            raise


def main():
    try:
        with handle_process("Google Drive setup"):
            gd_main_folder_id = get_or_create_folder(folder_name=GD_OUTPUT_FOLDER)
            gd_images_folder_id = get_or_create_subfolder(parent_id=gd_main_folder_id, folder_name=GD_IMAGES_FOLDER)

        with handle_process("Database setup"):
            prepare_tables()

        with handle_process("URL processing"):
            product_urls = get_urls()
            if product_urls:
                existing_urls = fetch_many(
                    db=DB_NAME,
                    table=TABLE_PRODUCT_DATA,
                    columns_list=["product_url"],
                    logger=logger
                )
                existing_urls = [url[0] for url in existing_urls if existing_urls]
                logger.info(f"{len(existing_urls)} URLs in db now")

                new_urls = [product_url for product_url in product_urls if product_url[0] not in existing_urls]
                logger.info(f"{len(new_urls)} new URLs coming")
                
                if new_urls:
                    insert_many(
                        db=DB_NAME,
                        table=TABLE_PRODUCT_DATA,
                        columns_list=["product_url", "notion_product_id"],
                        data=new_urls,
                        logger=logger
                    )

        with handle_process("Scraping"):
            urls_to_scrape = True
            while urls_to_scrape:
                urls_to_scrape = fetch_many(
                    db=DB_NAME,
                    table=TABLE_PRODUCT_DATA,
                    columns_list=["product_url"],
                    where=[("scraped_status", "=", "0")],
                    logger=logger
                )

                if urls_to_scrape:

                    main_scraper(product_urls=urls_to_scrape, gd_main_folder_id=gd_main_folder_id, gd_images_folder_id=gd_images_folder_id)
                else:
                    logger.info("No data to scrape...")
                time.sleep(1)

        # with handle_process("Image downloading"):
        #     imgs_to_download = True
        #     while imgs_to_download:
        #         imgs_to_download = fetch_many(
        #             db=DB_NAME,
        #             table=TABLE_PRODUCT_IMAGES,
        #             columns_list=["image_url", "gd_product_images_folder_id"],
        #             where=[("downloaded_status", "=", "0")],
        #             logger=logger
        #         )
        #         if imgs_to_download:
        #             download_images(image_details_to_downlaod=imgs_to_download)
        #         time.sleep(5)

<<<<<<< HEAD
        with handle_process("Text extraction"):
            imgs_to_text_extraction = True
            while imgs_to_text_extraction:
                imgs_to_text_extraction = fetch_many(
                    db=DB_NAME,
                    table=TABLE_PRODUCT_IMAGES,
                    columns_list=["image_url", "image_filename"],
                    where=[("text_extracted_status", "=", "0"),
                           ("image_filename","IS NOT", "NULL"),
                            ("gd_img_url", "!=", "404")
                           ],
                    logger=logger
                )
                if imgs_to_text_extraction:
                    text_extraction(img_details=imgs_to_text_extraction)
=======
        # with handle_process("Text extraction"):
        #     imgs_to_text_extraction = True
        #     while imgs_to_text_extraction:
        #         imgs_to_text_extraction = fetch_many(
        #             db=DB_NAME,
        #             table=TABLE_PRODUCT_IMAGES,
        #             columns_list=["image_url", "image_filename"],
        #             where=[("text_extracted_status", "=", "0"),
        #                    ("image_filename","IS NOT", "NULL")
        #                    ],
        #             logger=logger
        #         )
        #         if imgs_to_text_extraction:
        #             text_extraction(img_details=imgs_to_text_extraction)
>>>>>>> c7b9ae10

        # with handle_process("Translation"):
        #     data_to_translate = True
        #     while data_to_translate:
        #         data_to_translate = fetch_many(
        #             db=DB_NAME,
        #             table=TABLE_PRODUCT_DATA,
        #             columns_list=["product_url","title_chn", "product_attributes_chn", "text_details_chn"],
        #             where=[
        #                 ("scraped_status", "=", "1"),
        #                 ("translated_status", "=", "0"),
        #                 ("title_chn","!=", "404")
        #                    ],
        #             logger=logger
        #         )
        #         if data_to_translate:
        #             translate_product_data(product_data_to_translate=data_to_translate)

        #     imgs_to_translate = True
        #     while imgs_to_translate:
        #         imgs_to_translate = fetch_many(
        #             db=DB_NAME,
        #             table=TABLE_PRODUCT_IMAGES,
        #             columns_list=["image_url","image_text"],
        #             where=[("text_translated_status", "=", "0"),
        #                    ("text_extracted_status", "=", "1"),
        #                    ("image_text", "!=", "None")],
        #             logger=logger,
        #         )
        #         if imgs_to_translate:
        #             translate_product_img_texts(img_details_to_translate=imgs_to_translate)

        with handle_process("Google Drive upload"):
            not_uploaded_product_data = fetch_many(
                db=DB_NAME,
                table=TABLE_PRODUCT_DATA,
                columns_list=["product_url", 
                              "title_chn", 
                              "title_en", 
                              "product_attributes_chn",
                              "product_attributes_en",
                              "text_details_chn",
                              "text_details_en",
                              "notion_product_id"
                              ],
                where=[("uploaded_to_gd_status", "=", "0"),
                       ("translated_status","=","1")]
            )

            if not_uploaded_product_data:
                for not_uploaded in not_uploaded_product_data:
                    try:
                        product_data = {}
                        product_url = not_uploaded[0]
                        title_chn = not_uploaded[1]
                        title_en = not_uploaded[2]
                        product_attributes_chn = json_loads(not_uploaded[3])
                        product_attributes_en = json_loads(not_uploaded[4])
                        text_details_chn = json_loads(not_uploaded[5])
                        text_details_en = json_loads(not_uploaded[6])
                        notion_product_id = not_uploaded[7]

                        product_data.update({
                            "product_url": product_url,
                            "title_chn": title_chn,
                            "title_en": title_en,
                            "product_attributes_chn": product_attributes_chn,
                            "product_attributes_en": product_attributes_en,
                            "text_details_chn": text_details_chn,
                            "text_details_en": text_details_en,
                            "images": []
                        })

                        product_images_data = fetch_many(
                            db=DB_NAME,
                            table=TABLE_PRODUCT_IMAGES,
                            columns_list=["image_url", 
                                          "image_text", 
                                          "image_text_en", 
                                          "gd_img_url"],
                            where=[
                                ("text_translated_status","=","1"),
                                ("product_url","=", product_url)
                            ]
                        )

                        if product_images_data:
                            for image_data in product_images_data:
                                image_url = image_data[0]
                                image_text = json_loads(image_data[1])
                                image_text_en = json_loads(image_data[2])
                                gd_img_url = image_data[3]
                                product_data["images"].append({
                                    "image_url": image_url,  
                                    "image_text": image_text,
                                    "image_text_en": image_text_en,
                                    "gd_img_url": gd_img_url
                                })

                        product_data_filepath = f"{LOCAL_OUTPUT_FOLDER}/{notion_product_id}.json"
                        with open(product_data_filepath, "w", encoding="utf-8") as jf:
                            json.dump(product_data, jf, ensure_ascii=False)
                        
                        gd_file_url = upload_to_drive_and_get_link(
                            gd_main_folder_id=gd_main_folder_id, 
                            local_filepath=product_data_filepath
                        )
                    
                        update_row(
                            db=DB_NAME,
                            table=TABLE_PRODUCT_DATA,
                            column_with_value=[
                                ("gd_file_url", gd_file_url),
                                ("uploaded_to_gd_status", "1")
                            ],
                            where=[("product_url", "=", product_url)]
                        )
                    except Exception as error:
                        logger.log_exception(error, context=f"Processing product {product_url}")

        with handle_process("Notion update"):
            data_to_update_notion = fetch_many(
                db=DB_NAME,
                table=TABLE_PRODUCT_DATA,
                columns_list=["product_url", "gd_file_url", "notion_product_id", "gd_product_images_folder_id"],
                where=[
                    ("uploaded_to_gd_status", "=", "1"),
                    ("updated_on_notion_status", "=", "0")
                ]
            )

            if data_to_update_notion:
                for dt in data_to_update_notion:
                    try:
                        product_url = dt[0]
                        gd_file_url = dt[1]
                        notion_product_id = dt[2]
                        gd_product_images_folder_id = dt[3]

                        notion_update_json_content(page_id=notion_product_id, gd_file_url=gd_file_url, gd_product_images_folder_id=gd_product_images_folder_id)
                        update_row(
                            db=DB_NAME,
                            table=TABLE_PRODUCT_DATA,
                            column_with_value=[("updated_on_notion_status", "1")],
                            where=[("product_url", "=", product_url)]
                        )
                    except Exception as error:
                        logger.log_exception(error, context=f"Updating Notion for product {product_url}")

    except Exception as error:
        logger.log_exception(error, context="main process")
        raise

if __name__ == "__main__":
    main()<|MERGE_RESOLUTION|>--- conflicted
+++ resolved
@@ -129,21 +129,20 @@
                     logger.info("No data to scrape...")
                 time.sleep(1)
 
-        # with handle_process("Image downloading"):
-        #     imgs_to_download = True
-        #     while imgs_to_download:
-        #         imgs_to_download = fetch_many(
-        #             db=DB_NAME,
-        #             table=TABLE_PRODUCT_IMAGES,
-        #             columns_list=["image_url", "gd_product_images_folder_id"],
-        #             where=[("downloaded_status", "=", "0")],
-        #             logger=logger
-        #         )
-        #         if imgs_to_download:
-        #             download_images(image_details_to_downlaod=imgs_to_download)
-        #         time.sleep(5)
-
-<<<<<<< HEAD
+        with handle_process("Image downloading"):
+            imgs_to_download = True
+            while imgs_to_download:
+                imgs_to_download = fetch_many(
+                    db=DB_NAME,
+                    table=TABLE_PRODUCT_IMAGES,
+                    columns_list=["image_url", "gd_product_images_folder_id"],
+                    where=[("downloaded_status", "=", "0")],
+                    logger=logger
+                )
+                if imgs_to_download:
+                    download_images(image_details_to_downlaod=imgs_to_download)
+                time.sleep(5)
+
         with handle_process("Text extraction"):
             imgs_to_text_extraction = True
             while imgs_to_text_extraction:
@@ -159,53 +158,39 @@
                 )
                 if imgs_to_text_extraction:
                     text_extraction(img_details=imgs_to_text_extraction)
-=======
-        # with handle_process("Text extraction"):
-        #     imgs_to_text_extraction = True
-        #     while imgs_to_text_extraction:
-        #         imgs_to_text_extraction = fetch_many(
-        #             db=DB_NAME,
-        #             table=TABLE_PRODUCT_IMAGES,
-        #             columns_list=["image_url", "image_filename"],
-        #             where=[("text_extracted_status", "=", "0"),
-        #                    ("image_filename","IS NOT", "NULL")
-        #                    ],
-        #             logger=logger
-        #         )
-        #         if imgs_to_text_extraction:
-        #             text_extraction(img_details=imgs_to_text_extraction)
->>>>>>> c7b9ae10
-
-        # with handle_process("Translation"):
-        #     data_to_translate = True
-        #     while data_to_translate:
-        #         data_to_translate = fetch_many(
-        #             db=DB_NAME,
-        #             table=TABLE_PRODUCT_DATA,
-        #             columns_list=["product_url","title_chn", "product_attributes_chn", "text_details_chn"],
-        #             where=[
-        #                 ("scraped_status", "=", "1"),
-        #                 ("translated_status", "=", "0"),
-        #                 ("title_chn","!=", "404")
-        #                    ],
-        #             logger=logger
-        #         )
-        #         if data_to_translate:
-        #             translate_product_data(product_data_to_translate=data_to_translate)
-
-        #     imgs_to_translate = True
-        #     while imgs_to_translate:
-        #         imgs_to_translate = fetch_many(
-        #             db=DB_NAME,
-        #             table=TABLE_PRODUCT_IMAGES,
-        #             columns_list=["image_url","image_text"],
-        #             where=[("text_translated_status", "=", "0"),
-        #                    ("text_extracted_status", "=", "1"),
-        #                    ("image_text", "!=", "None")],
-        #             logger=logger,
-        #         )
-        #         if imgs_to_translate:
-        #             translate_product_img_texts(img_details_to_translate=imgs_to_translate)
+        
+
+        with handle_process("Translation"):
+            data_to_translate = True
+            while data_to_translate:
+                data_to_translate = fetch_many(
+                    db=DB_NAME,
+                    table=TABLE_PRODUCT_DATA,
+                    columns_list=["product_url","title_chn", "product_attributes_chn", "text_details_chn"],
+                    where=[
+                        ("scraped_status", "=", "1"),
+                        ("translated_status", "=", "0"),
+                        ("title_chn","!=", "404")
+                           ],
+                    logger=logger
+                )
+                if data_to_translate:
+                    translate_product_data(product_data_to_translate=data_to_translate)
+
+            imgs_to_translate = True
+            while imgs_to_translate:
+                imgs_to_translate = fetch_many(
+                    db=DB_NAME,
+                    table=TABLE_PRODUCT_IMAGES,
+                    columns_list=["image_url","image_text"],
+                    where=[("text_translated_status", "=", "0"),
+                           ("text_extracted_status", "=", "1"),
+                           ("image_text", "!=", "None")],
+                    logger=logger,
+                )
+                if imgs_to_translate:
+                    translate_product_img_texts(img_details_to_translate=imgs_to_translate)
+
 
         with handle_process("Google Drive upload"):
             not_uploaded_product_data = fetch_many(
