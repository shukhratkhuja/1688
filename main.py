import os
import sys
import time
import json, requests
import sqlite3
from contextlib import contextmanager

from utils.prepare_db import main as prepare_tables
from utils.db_utils import insert_many, fetch_many, update_row
from utils.log_config import get_logger
from integrations.google_drive import (get_or_create_folder, 
                                       get_or_create_subfolder, 
                                       upload_to_drive_and_get_link)
from integrations.notion import get_urls, notion_update_json_content
from scraper import main as main_scraper
from utils.media_downloader import download_images
from ocr.paddle_ocr import main as text_extraction
from llm.translator import translate_product_data, translate_product_img_texts
from utils.utils import json_dumps, json_loads

sys.path.append(os.path.abspath(os.path.join(os.path.dirname(__file__), '..')))

from utils.constants import (DB_NAME, 
                            TABLE_PRODUCT_IMAGES, 
                            TABLE_PRODUCT_DATA,
                            LOCAL_OUTPUT_FOLDER,
                            GD_OUTPUT_FOLDER, 
                            GD_IMAGES_FOLDER)

logger = get_logger("main", "app.log")

@contextmanager
def handle_process(name, retries=3, retry_delay=5):
    """
    Context manager for handling process execution with proper error handling, 
    logging, and optional retries.
    
    Args:
        name (str): Name of the process for logging
        retries (int): Number of retries for transient errors
        retry_delay (int): Base delay between retries in seconds
        
    Yields:
        None
    """
    retry_count = 0
    last_error = None
    
<<<<<<< HEAD
    logger.info("✅ Images downloaded successfully!")


    imgs_to_text_extraction = True
    while imgs_to_text_extraction:
        imgs_to_text_extraction = fetch_many(
            db=DB_NAME,
            table=TABLE_PRODUCT_IMAGES,
            columns_list=["image_url", "image_filename"],
            where=[("text_extracted_status", "=", "0"),
                   ("image_filename","IS NOT", "NULL"),
                    ("gd_img_url", "!=", "404")
                   ],
            logger=logger
        )
        # print(imgs_to_text_extraction)
=======
    while retry_count <= retries:
>>>>>>> 0939d3fa
        try:
            if retry_count > 0:
                logger.info(f"Retry attempt {retry_count}/{retries} for {name} process...")
                # Exponential backoff
                time.sleep(retry_delay * (2 ** (retry_count - 1)))
            else:
                logger.info(f"Starting {name} process...")
                
            yield
            logger.info(f"✅ {name} process completed successfully!")
            return
        except (requests.exceptions.Timeout, 
                requests.exceptions.ConnectionError, 
                sqlite3.OperationalError) as e:
            # These errors may be transient, so we'll retry
            retry_count += 1
            last_error = e
            logger.warning(f"Transient error in {name} process (attempt {retry_count}/{retries}): {str(e)}")
            
            if retry_count > retries:
                logger.error(f"❌ {name} process failed after {retries} retries")
                logger.log_exception(last_error, context=name)
                raise
        except Exception as error:
            # Non-transient error, don't retry
            logger.error(f"❌ {name} process failed with non-transient error")
            logger.log_exception(error, context=name)
            raise


def main():
    try:
        with handle_process("Google Drive setup"):
            gd_main_folder_id = get_or_create_folder(folder_name=GD_OUTPUT_FOLDER)
            gd_images_folder_id = get_or_create_subfolder(parent_id=gd_main_folder_id, folder_name=GD_IMAGES_FOLDER)

        with handle_process("Database setup"):
            prepare_tables()

        with handle_process("URL processing"):
            product_urls = get_urls()
            if product_urls:
                existing_urls = fetch_many(
                    db=DB_NAME,
                    table=TABLE_PRODUCT_DATA,
                    columns_list=["product_url"],
                    logger=logger
                )
                existing_urls = [url[0] for url in existing_urls if existing_urls]
                logger.info(f"{len(existing_urls)} URLs in db now")

                new_urls = [product_url for product_url in product_urls if product_url[0] not in existing_urls]
                logger.info(f"{len(new_urls)} new URLs coming")
                
                if new_urls:
                    insert_many(
                        db=DB_NAME,
                        table=TABLE_PRODUCT_DATA,
                        columns_list=["product_url", "notion_product_id"],
                        data=new_urls,
                        logger=logger
                    )

        with handle_process("Scraping"):
            urls_to_scrape = True
            while urls_to_scrape:
                urls_to_scrape = fetch_many(
                    db=DB_NAME,
                    table=TABLE_PRODUCT_DATA,
                    columns_list=["product_url"],
                    where=[("scraped_status", "=", "0")],
                    logger=logger
                )

                if urls_to_scrape:
                    main_scraper(product_urls=urls_to_scrape, gd_main_folder_id=gd_main_folder_id)
                else:
                    logger.info("No data to scrape...")
                time.sleep(1)

        with handle_process("Image downloading"):
            imgs_to_download = True
            while imgs_to_download:
                imgs_to_download = fetch_many(
                    db=DB_NAME,
                    table=TABLE_PRODUCT_IMAGES,
                    columns_list=["image_url"],
                    where=[("downloaded_status", "=", "0")],
                    logger=logger
                )
                if imgs_to_download:
                    download_images(image_urls_list=imgs_to_download, gd_images_folder_id=gd_images_folder_id)
                time.sleep(5)

        with handle_process("Text extraction"):
            imgs_to_text_extraction = True
            while imgs_to_text_extraction:
                imgs_to_text_extraction = fetch_many(
                    db=DB_NAME,
                    table=TABLE_PRODUCT_IMAGES,
                    columns_list=["image_url", "image_filename"],
                    where=[("text_extracted_status", "=", "0"),
                           ("image_filename","IS NOT", "NULL")
                           ],
                    logger=logger
                )
                if imgs_to_text_extraction:
                    text_extraction(img_details=imgs_to_text_extraction)

        with handle_process("Translation"):
            data_to_translate = True
            while data_to_translate:
                data_to_translate = fetch_many(
                    db=DB_NAME,
                    table=TABLE_PRODUCT_DATA,
                    columns_list=["product_url","title_chn", "product_attributes_chn", "text_details_chn"],
                    where=[
                        ("scraped_status", "=", "1"),
                        ("translated_status", "=", "0"),
                        ("title_chn","!=", "404")
                           ],
                    logger=logger
                )
                if data_to_translate:
                    translate_product_data(product_data_to_translate=data_to_translate)

            imgs_to_translate = True
            while imgs_to_translate:
                imgs_to_translate = fetch_many(
                    db=DB_NAME,
                    table=TABLE_PRODUCT_IMAGES,
                    columns_list=["image_url","image_text"],
                    where=[("text_translated_status", "=", "0"),
                           ("text_extracted_status", "=", "1"),
                           ("image_text", "!=", "None")],
                    logger=logger,
                )
                if imgs_to_translate:
                    translate_product_img_texts(img_details_to_translate=imgs_to_translate)

        with handle_process("Google Drive upload"):
            not_uploaded_product_data = fetch_many(
                db=DB_NAME,
                table=TABLE_PRODUCT_DATA,
                columns_list=["product_url", 
                              "title_chn", 
                              "title_en", 
                              "product_attributes_chn",
                              "product_attributes_en",
                              "text_details_chn",
                              "text_details_en",
                              "notion_product_id"
                              ],
                where=[("uploaded_to_gd_status", "=", "0"),
                       ("translated_status","=","1")]
            )

            if not_uploaded_product_data:
                for not_uploaded in not_uploaded_product_data:
                    try:
                        product_data = {}
                        product_url = not_uploaded[0]
                        title_chn = not_uploaded[1]
                        title_en = not_uploaded[2]
                        product_attributes_chn = json_loads(not_uploaded[3])
                        product_attributes_en = json_loads(not_uploaded[4])
                        text_details_chn = json_loads(not_uploaded[5])
                        text_details_en = json_loads(not_uploaded[6])
                        notion_product_id = not_uploaded[7]

                        product_data.update({
                            "product_url": product_url,
                            "title_chn": title_chn,
                            "title_en": title_en,
                            "product_attributes_chn": product_attributes_chn,
                            "product_attributes_en": product_attributes_en,
                            "text_details_chn": text_details_chn,
                            "text_details_en": text_details_en,
                            "images": []
                        })

                        product_images_data = fetch_many(
                            db=DB_NAME,
                            table=TABLE_PRODUCT_IMAGES,
                            columns_list=["image_url", 
                                          "image_text", 
                                          "image_text_en", 
                                          "gd_img_url"],
                            where=[
                                ("text_translated_status","=","1"),
                                ("product_url","=", product_url)
                            ]
                        )

                        if product_images_data:
                            for image_data in product_images_data:
                                image_url = image_data[0]
                                image_text = json_loads(image_data[1])
                                image_text_en = json_loads(image_data[2])
                                gd_img_url = image_data[3]
                                product_data["images"].append({
                                    "image_url": image_url,  
                                    "image_text": image_text,
                                    "image_text_en": image_text_en,
                                    "gd_img_url": gd_img_url
                                })

                        product_data_filepath = f"{LOCAL_OUTPUT_FOLDER}/{notion_product_id}.json"
                        with open(product_data_filepath, "w", encoding="utf-8") as jf:
                            json.dump(product_data, jf, ensure_ascii=False)
                        
                        gd_file_url = upload_to_drive_and_get_link(
                            gd_main_folder_id=gd_main_folder_id, 
                            local_filepath=product_data_filepath
                        )
                    
                        update_row(
                            db=DB_NAME,
                            table=TABLE_PRODUCT_DATA,
                            column_with_value=[
                                ("gd_file_url", gd_file_url),
                                ("uploaded_to_gd_status", "1")
                            ],
                            where=[("product_url", "=", product_url)]
                        )
                    except Exception as error:
                        logger.log_exception(error, context=f"Processing product {product_url}")

        with handle_process("Notion update"):
            data_to_update_notion = fetch_many(
                db=DB_NAME,
                table=TABLE_PRODUCT_DATA,
                columns_list=["product_url", "gd_file_url", "notion_product_id"],
                where=[
                    ("uploaded_to_gd_status", "=", "1"),
                    ("updated_on_notion_status", "=", "0")
                ]
            )

            if data_to_update_notion:
                for dt in data_to_update_notion:
                    try:
                        product_url = dt[0]
                        gd_file_url = dt[1]
                        notion_product_id = dt[2]

                        notion_update_json_content(page_id=notion_product_id, gd_file_url=gd_file_url)
                        update_row(
                            db=DB_NAME,
                            table=TABLE_PRODUCT_DATA,
                            column_with_value=[("updated_on_notion_status", "1")],
                            where=[("product_url", "=", product_url)]
                        )
                    except Exception as error:
                        logger.log_exception(error, context=f"Updating Notion for product {product_url}")

    except Exception as error:
        logger.log_exception(error, context="main process")
        raise

if __name__ == "__main__":
    main()<|MERGE_RESOLUTION|>--- conflicted
+++ resolved
@@ -46,26 +46,7 @@
     retry_count = 0
     last_error = None
     
-<<<<<<< HEAD
-    logger.info("✅ Images downloaded successfully!")
-
-
-    imgs_to_text_extraction = True
-    while imgs_to_text_extraction:
-        imgs_to_text_extraction = fetch_many(
-            db=DB_NAME,
-            table=TABLE_PRODUCT_IMAGES,
-            columns_list=["image_url", "image_filename"],
-            where=[("text_extracted_status", "=", "0"),
-                   ("image_filename","IS NOT", "NULL"),
-                    ("gd_img_url", "!=", "404")
-                   ],
-            logger=logger
-        )
-        # print(imgs_to_text_extraction)
-=======
     while retry_count <= retries:
->>>>>>> 0939d3fa
         try:
             if retry_count > 0:
                 logger.info(f"Retry attempt {retry_count}/{retries} for {name} process...")
