--- conflicted
+++ resolved
@@ -71,9 +71,5 @@
 # Set environment variable for headless mode
 ENV HEADLESS=True
 
-<<<<<<< HEAD
-ENTRYPOINT ["/app/entrypoint.sh"] 
-=======
 # Set up entrypoint
-CMD ["sh", "-c", "Xvfb :99 -screen 0 1280x1024x24 -ac +extension GLX +render -noreset & python main.py"]
->>>>>>> 0939d3fa
+CMD ["sh", "-c", "Xvfb :99 -screen 0 1280x1024x24 -ac +extension GLX +render -noreset & python main.py"]