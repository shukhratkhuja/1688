<<<<<<< HEAD
=======
version: '3'

>>>>>>> 0939d3fa
services:
  scraper:
    build: .
    container_name: 1688-scraper
    restart: unless-stopped
    volumes:
      - ./.env:/app/.env
      - ./logs:/app/logs
      - ./output:/app/output
      - ./client_secrets.json:/app/client_secrets.json
      - ./mycreds.txt:/app/mycreds.txt
    environment:
      - ENV=prod
      - HEADLESS=True
      - CUDA_VISIBLE_DEVICES=
    networks:
      - scraper-network

networks:
  scraper-network:
    driver: bridge<|MERGE_RESOLUTION|>--- conflicted
+++ resolved
@@ -1,8 +1,3 @@
-<<<<<<< HEAD
-=======
-version: '3'
-
->>>>>>> 0939d3fa
 services:
   scraper:
     build: .
